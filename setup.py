import os
import pathlib
import platform
from distutils.core import setup

from setuptools import find_packages

<<<<<<< HEAD
this_directory = pathlib.Path(__file__).parent
=======
this_directory = pathlib.Path(__file__).parent.resolve()
>>>>>>> 82dea26b
os_name = platform.system()

with open(os.path.join(this_directory, 'README.md'), encoding='utf-8') as f:
    long_description = f.read()

with open(os.path.join(this_directory, 'requirements.txt'), encoding='utf-8') as f:
    requirements = f.read()


setup(
    name='rex_gym',
<<<<<<< HEAD
    version='0.2.4',
=======
    version='0.2.7',
>>>>>>> 82dea26b
    license='Apache 2.0',
    packages=find_packages(),
    author='Nicola Russo',
    author_email='dott.nicolarusso@gmail.com',
    long_description=long_description,
    long_description_content_type='text/markdown',
    url='https://github.com/nicrusso7/rex-gym',
    download_url='https://github.com/nicrusso7/rex-gym/archive/master.zip',
    install_requires=requirements,
    entry_points='''
        [console_scripts]
        rex-gym=rex_gym.cli.entry_point:cli
    ''',
    include_package_data=True,
    keywords=['openai', 'gym', 'robot', 'quadruped', 'pybullet', 'ai', 'reinforcement learning', 'machine learning',
              'RL', 'ML', 'tensorflow', 'spotmicro', 'rex'],
    classifiers=[
        'Development Status :: 4 - Beta',
        'Intended Audience :: Developers',
        'Topic :: Scientific/Engineering :: Artificial Intelligence',
        'Framework :: Robot Framework :: Library',
        'License :: OSI Approved :: Apache Software License',
        'Programming Language :: Python :: 3.7']
)<|MERGE_RESOLUTION|>--- conflicted
+++ resolved
@@ -5,11 +5,7 @@
 
 from setuptools import find_packages
 
-<<<<<<< HEAD
-this_directory = pathlib.Path(__file__).parent
-=======
 this_directory = pathlib.Path(__file__).parent.resolve()
->>>>>>> 82dea26b
 os_name = platform.system()
 
 with open(os.path.join(this_directory, 'README.md'), encoding='utf-8') as f:
@@ -21,11 +17,7 @@
 
 setup(
     name='rex_gym',
-<<<<<<< HEAD
-    version='0.2.4',
-=======
     version='0.2.7',
->>>>>>> 82dea26b
     license='Apache 2.0',
     packages=find_packages(),
     author='Nicola Russo',
